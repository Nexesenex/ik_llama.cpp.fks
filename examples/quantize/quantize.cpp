--- conflicted
+++ resolved
@@ -563,19 +563,12 @@
          params.ftype == LLAMA_FTYPE_MOSTLY_IQ2_XXS_R4 || params.ftype == LLAMA_FTYPE_MOSTLY_IQ2_XS_R4 ||
          params.ftype == LLAMA_FTYPE_MOSTLY_IQ2_M_R4  ||
          params.ftype == LLAMA_FTYPE_MOSTLY_IQ1_S  ||
-<<<<<<< HEAD
-         params.ftype == LLAMA_FTYPE_MOSTLY_IQ1_M) {
+         params.ftype == LLAMA_FTYPE_MOSTLY_IQ1_S_R4 ||
+         params.ftype == LLAMA_FTYPE_MOSTLY_IQ1_M_R4 ||
+         params.ftype == LLAMA_FTYPE_MOSTLY_IQ1_M)) {
         fprintf(stderr, "\n==========================================================================================\n");
         fprintf(stderr, "Please do not use IQ1_*, IQ2_*, Q2_K_S, or Q2_K quantization without an importance matrix!\n");
         fprintf(stderr, "==========================================================================================\n\n\n");
-=======
-         params.ftype == LLAMA_FTYPE_MOSTLY_IQ1_S_R4 ||
-         params.ftype == LLAMA_FTYPE_MOSTLY_IQ1_M_R4 ||
-         params.ftype == LLAMA_FTYPE_MOSTLY_IQ1_M)) {
-        fprintf(stderr, "\n==========================================================================================================\n");
-        fprintf(stderr, "Please do not use IQ1_S, IQ1_M, IQ2_S, IQ2_XXS, IQ2_XS or Q2_K_S quantization without an importance matrix\n");
-        fprintf(stderr, "==========================================================================================================\n\n\n");
->>>>>>> 33390c4b
         return 1;
     }
 
