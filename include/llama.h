#ifndef LLAMA_H
#define LLAMA_H

#include "ggml.h"
#include "ggml-backend.h"

#include <stddef.h>
#include <stdint.h>
#include <stdio.h>
#include <stdbool.h>

#ifdef LLAMA_SHARED
#    if defined(_WIN32) && !defined(__MINGW32__)
#        ifdef LLAMA_BUILD
#            define LLAMA_API __declspec(dllexport)
#        else
#            define LLAMA_API __declspec(dllimport)
#        endif
#    else
#        define LLAMA_API __attribute__ ((visibility ("default")))
#    endif
#else
#    define LLAMA_API
#endif

#ifdef __GNUC__
#    define DEPRECATED(func, hint) func __attribute__((deprecated(hint)))
#elif defined(_MSC_VER)
#    define DEPRECATED(func, hint) __declspec(deprecated(hint)) func
#else
#    define DEPRECATED(func, hint) func
#endif

#define LLAMA_DEFAULT_SEED 0xFFFFFFFF

#define LLAMA_FILE_MAGIC_GGLA 0x67676c61u // 'ggla'
#define LLAMA_FILE_MAGIC_GGSN 0x6767736eu // 'ggsn'
#define LLAMA_FILE_MAGIC_GGSQ 0x67677371u // 'ggsq'

#define LLAMA_SESSION_MAGIC   LLAMA_FILE_MAGIC_GGSN
#define LLAMA_SESSION_VERSION 8

#define LLAMA_STATE_SEQ_MAGIC   LLAMA_FILE_MAGIC_GGSQ
#define LLAMA_STATE_SEQ_VERSION 2

#ifdef __cplusplus
extern "C" {
#endif

    //
    // C interface
    //
    // TODO: show sample usage
    //

    struct llama_model;
    struct llama_context;

    typedef int32_t llama_pos;
    typedef int32_t llama_token;
    typedef int32_t llama_seq_id;

    enum llama_vocab_type {
        LLAMA_VOCAB_TYPE_NONE = 0, // For models without vocab
        LLAMA_VOCAB_TYPE_SPM  = 1, // LLaMA tokenizer based on byte-level BPE with byte fallback
        LLAMA_VOCAB_TYPE_BPE  = 2, // GPT-2 tokenizer based on byte-level BPE
        LLAMA_VOCAB_TYPE_WPM  = 3, // BERT tokenizer based on WordPiece
        LLAMA_VOCAB_TYPE_UGM  = 4, // T5 tokenizer based on Unigram
    };

    // pre-tokenization types
    enum llama_vocab_pre_type {
        LLAMA_VOCAB_PRE_TYPE_DEFAULT        = 0,
        LLAMA_VOCAB_PRE_TYPE_LLAMA3         = 1,
        LLAMA_VOCAB_PRE_TYPE_DEEPSEEK_LLM   = 2,
        LLAMA_VOCAB_PRE_TYPE_DEEPSEEK_CODER = 3,
        LLAMA_VOCAB_PRE_TYPE_FALCON         = 4,
        LLAMA_VOCAB_PRE_TYPE_MPT            = 5,
        LLAMA_VOCAB_PRE_TYPE_STARCODER      = 6,
        LLAMA_VOCAB_PRE_TYPE_GPT2           = 7,
        LLAMA_VOCAB_PRE_TYPE_REFACT         = 8,
        LLAMA_VOCAB_PRE_TYPE_COMMAND_R      = 9,
        LLAMA_VOCAB_PRE_TYPE_STABLELM2      = 10,
        LLAMA_VOCAB_PRE_TYPE_QWEN2          = 11,
        LLAMA_VOCAB_PRE_TYPE_OLMO           = 12,
        LLAMA_VOCAB_PRE_TYPE_DBRX           = 13,
        LLAMA_VOCAB_PRE_TYPE_SMAUG          = 14,
        LLAMA_VOCAB_PRE_TYPE_PORO           = 15,
        LLAMA_VOCAB_PRE_TYPE_CHATGLM3       = 16,
        LLAMA_VOCAB_PRE_TYPE_CHATGLM4       = 17,
        LLAMA_VOCAB_PRE_TYPE_VIKING         = 18,
        LLAMA_VOCAB_PRE_TYPE_JAIS           = 19,
        LLAMA_VOCAB_PRE_TYPE_TEKKEN         = 20,
        LLAMA_VOCAB_PRE_TYPE_SMOLLM         = 21,
        LLAMA_VOCAB_PRE_TYPE_CODESHELL      = 22,
<<<<<<< HEAD
        LLAMA_VOCAB_PRE_TYPE_BLOOM          = 23,
        LLAMA_VOCAB_PRE_TYPE_GPT3_FINNISH   = 24,
        LLAMA_VOCAB_PRE_TYPE_EXAONE         = 25,
=======
        LLAMA_VOCAB_PRE_TYPE_DEEPSEEK3_LLM  = 23, //llama.cpp lists this as 28
>>>>>>> 4a73c250
    };

    // note: these values should be synchronized with ggml_rope
    // TODO: maybe move this enum to ggml.h (ggml_rope_type)
    enum llama_rope_type {
        LLAMA_ROPE_TYPE_NONE = -1,
        LLAMA_ROPE_TYPE_NORM =  0,
        LLAMA_ROPE_TYPE_NEOX =  2,
        LLAMA_ROPE_TYPE_GLM  =  4,
    };

    enum llama_token_type { //TODO: remove, required until per token attributes are available from GGUF file
        LLAMA_TOKEN_TYPE_UNDEFINED    = 0,
        LLAMA_TOKEN_TYPE_NORMAL       = 1,
        LLAMA_TOKEN_TYPE_UNKNOWN      = 2,
        LLAMA_TOKEN_TYPE_CONTROL      = 3,
        LLAMA_TOKEN_TYPE_USER_DEFINED = 4,
        LLAMA_TOKEN_TYPE_UNUSED       = 5,
        LLAMA_TOKEN_TYPE_BYTE         = 6,
    };

    enum llama_token_attr {
        LLAMA_TOKEN_ATTR_UNDEFINED    = 0,
        LLAMA_TOKEN_ATTR_UNKNOWN      = 1 << 0,
        LLAMA_TOKEN_ATTR_UNUSED       = 1 << 1,
        LLAMA_TOKEN_ATTR_NORMAL       = 1 << 2,
        LLAMA_TOKEN_ATTR_CONTROL      = 1 << 3,  // SPECIAL?
        LLAMA_TOKEN_ATTR_USER_DEFINED = 1 << 4,
        LLAMA_TOKEN_ATTR_BYTE         = 1 << 5,
        LLAMA_TOKEN_ATTR_NORMALIZED   = 1 << 6,
        LLAMA_TOKEN_ATTR_LSTRIP       = 1 << 7,
        LLAMA_TOKEN_ATTR_RSTRIP       = 1 << 8,
        LLAMA_TOKEN_ATTR_SINGLE_WORD  = 1 << 9,
    };

    // model file types
    enum llama_ftype {
        LLAMA_FTYPE_ALL_F32              = 0,
        LLAMA_FTYPE_MOSTLY_F16           = 1,  // except 1d tensors
        LLAMA_FTYPE_MOSTLY_Q4_0          = 2,  // except 1d tensors
        LLAMA_FTYPE_MOSTLY_Q4_1          = 3,  // except 1d tensors
        // LLAMA_FTYPE_MOSTLY_Q4_1_SOME_F16 = 4,  // tok_embeddings.weight and output.weight are F16
        // LLAMA_FTYPE_MOSTLY_Q4_2       = 5,  // support has been removed
        // LLAMA_FTYPE_MOSTLY_Q4_3       = 6,  // support has been removed
        LLAMA_FTYPE_MOSTLY_Q8_0          = 7,  // except 1d tensors
        LLAMA_FTYPE_MOSTLY_Q5_0          = 8,  // except 1d tensors
        LLAMA_FTYPE_MOSTLY_Q5_1          = 9,  // except 1d tensors
        LLAMA_FTYPE_MOSTLY_Q2_K          = 10, // except 1d tensors
        LLAMA_FTYPE_MOSTLY_Q3_K_S        = 11, // except 1d tensors
        LLAMA_FTYPE_MOSTLY_Q3_K_M        = 12, // except 1d tensors
        LLAMA_FTYPE_MOSTLY_Q3_K_L        = 13, // except 1d tensors
        LLAMA_FTYPE_MOSTLY_Q4_K_S        = 14, // except 1d tensors
        LLAMA_FTYPE_MOSTLY_Q4_K_M        = 15, // except 1d tensors
        LLAMA_FTYPE_MOSTLY_Q5_K_S        = 16, // except 1d tensors
        LLAMA_FTYPE_MOSTLY_Q5_K_M        = 17, // except 1d tensors
        LLAMA_FTYPE_MOSTLY_Q6_K          = 18, // except 1d tensors
        LLAMA_FTYPE_MOSTLY_IQ2_XXS       = 19, // except 1d tensors
        LLAMA_FTYPE_MOSTLY_IQ2_XS        = 20, // except 1d tensors
        LLAMA_FTYPE_MOSTLY_Q2_K_S        = 21, // except 1d tensors
        LLAMA_FTYPE_MOSTLY_IQ3_XS        = 22, // except 1d tensors
        LLAMA_FTYPE_MOSTLY_IQ3_XXS       = 23, // except 1d tensors
        LLAMA_FTYPE_MOSTLY_IQ1_S         = 24, // except 1d tensors
        LLAMA_FTYPE_MOSTLY_IQ4_NL        = 25, // except 1d tensors
        LLAMA_FTYPE_MOSTLY_IQ3_S         = 26, // except 1d tensors
        LLAMA_FTYPE_MOSTLY_IQ3_M         = 27, // except 1d tensors
        LLAMA_FTYPE_MOSTLY_IQ2_S         = 28, // except 1d tensors
        LLAMA_FTYPE_MOSTLY_IQ2_M         = 29, // except 1d tensors
        LLAMA_FTYPE_MOSTLY_IQ4_XS        = 30, // except 1d tensors
        LLAMA_FTYPE_MOSTLY_IQ1_M         = 31, // except 1d tensors
        LLAMA_FTYPE_MOSTLY_BF16          = 32, // except 1d tensors
        LLAMA_FTYPE_MOSTLY_Q4_0_4_4      = 33, // except 1d tensors
        LLAMA_FTYPE_MOSTLY_Q4_0_4_8      = 34, // except 1d tensors
        LLAMA_FTYPE_MOSTLY_Q4_0_8_8      = 35, // except 1d tensors
        //
        LLAMA_FTYPE_MOSTLY_Q6_0          = 135, // except 1d tensors
        LLAMA_FTYPE_MOSTLY_IQ1_BN        = 136, // except 1d tensors
        LLAMA_FTYPE_MOSTLY_IQ2_BN        = 137, // except 1d tensors
        LLAMA_FTYPE_MOSTLY_IQ2_K         = 138, // except 1d tensors
        LLAMA_FTYPE_MOSTLY_IQ3_K         = 139, // except 1d tensors
        LLAMA_FTYPE_MOSTLY_IQ4_K         = 140, // except 1d tensors
        LLAMA_FTYPE_MOSTLY_IQ5_K         = 141, // except 1d tensors
        LLAMA_FTYPE_MOSTLY_IQ6_K         = 142, // except 1d tensors
        LLAMA_FTYPE_MOSTLY_IQ4_KS        = 145, // except 1d tensors
        LLAMA_FTYPE_MOSTLY_IQ3_KL        = 146, // except 1d tensors
        LLAMA_FTYPE_MOSTLY_IQ2_KS        = 147, // except 1d tensors
        LLAMA_FTYPE_MOSTLY_IQ4_KSS       = 148, // except 1d tensors
                                                //
        LLAMA_FTYPE_MOSTLY_Q4_0_R4       = 202, // except 1d tensors
        LLAMA_FTYPE_MOSTLY_Q8_0_R4       = 207, // except 1d tensors
        LLAMA_FTYPE_MOSTLY_Q5_0_R4       = 208, // except 1d tensors
        LLAMA_FTYPE_MOSTLY_Q2_K_R4       = 210, // except 1d tensors
        LLAMA_FTYPE_MOSTLY_Q3_K_R4       = 211, // except 1d tensors
        LLAMA_FTYPE_MOSTLY_Q4_K_R4       = 214, // except 1d tensors
        LLAMA_FTYPE_MOSTLY_Q5_K_R4       = 216, // except 1d tensors
        LLAMA_FTYPE_MOSTLY_Q6_K_R4       = 218, // except 1d tensors
        LLAMA_FTYPE_MOSTLY_IQ2_XXS_R4    = 219, // except 1d tensors
        LLAMA_FTYPE_MOSTLY_IQ2_XS_R4     = 220, // except 1d tensors
        LLAMA_FTYPE_MOSTLY_IQ3_XXS_R4    = 223, // except 1d tensors
        LLAMA_FTYPE_MOSTLY_IQ4_NL_R4     = 225, // except 1d tensors
        LLAMA_FTYPE_MOSTLY_IQ3_S_R4      = 226, // except 1d tensors
        LLAMA_FTYPE_MOSTLY_IQ2_M_R4      = 229, // except 1d tensors
        LLAMA_FTYPE_MOSTLY_IQ4_XS_R4     = 230, // except 1d tensors
        LLAMA_FTYPE_MOSTLY_Q6_0_R4       = 335, // except 1d tensors
        LLAMA_FTYPE_MOSTLY_BF16_R16      = 232, // except 1d tensors
        LLAMA_FTYPE_MOSTLY_IQ2_BN_R4     = 337, // except 1d tensors
        LLAMA_FTYPE_MOSTLY_IQ2_K_R4      = 338, // except 1d tensors
        LLAMA_FTYPE_MOSTLY_IQ3_K_R4      = 339, // except 1d tensors
        LLAMA_FTYPE_MOSTLY_IQ4_K_R4      = 340, // except 1d tensors
        LLAMA_FTYPE_MOSTLY_IQ5_K_R4      = 341, // except 1d tensors
        LLAMA_FTYPE_MOSTLY_IQ4_KS_R4     = 345, // except 1d tensors
        LLAMA_FTYPE_MOSTLY_Q8_K_R8       = 399, // except 1d tensors

        // LLAMA_FTYPE_MOSTLY_TQ1_0         = 36, // except 1d tensors
        // LLAMA_FTYPE_MOSTLY_TQ2_0         = 37, // except 1d tensors

        LLAMA_FTYPE_MOSTLY_IQ2_XL        = 800, // except 1d tensors
        LLAMA_FTYPE_MOSTLY_Q2_K_L        = 801, // except 1d tensors
        LLAMA_FTYPE_MOSTLY_IQ1_XS        = 802, // except 1d tensors
        LLAMA_FTYPE_MOSTLY_IQ1_XL        = 803, // except 1d tensors
        LLAMA_FTYPE_MOSTLY_IQ3_S2L       = 804, // except 1d tensors
        LLAMA_FTYPE_MOSTLY_IQ3_M3L       = 805, // except 1d tensors
        LLAMA_FTYPE_MOSTLY_IQ3_X4L       = 806, // except 1d tensors
        LLAMA_FTYPE_MOSTLY_IQ3_X5L       = 807, // except 1d tensors
        LLAMA_FTYPE_MOSTLY_IQ3_X6L       = 808, // except 1d tensors
        LLAMA_FTYPE_MOSTLY_IQ3_X7L       = 809, // except 1d tensors
        LLAMA_FTYPE_MOSTLY_IQ3_EXL       = 810, // except 1d tensors
        LLAMA_FTYPE_MOSTLY_IQ3_SXL       = 811, // except 1d tensors
        LLAMA_FTYPE_MOSTLY_IQ3_UXL       = 812, // except 1d tensors
        LLAMA_FTYPE_MOSTLY_Q3_K_XL       = 813, // except 1d tensors
        LLAMA_FTYPE_MOSTLY_IQ4_XXSR      = 814, // except 1d tensors
        LLAMA_FTYPE_MOSTLY_IQ4_XSR       = 815, // except 1d tensors
        LLAMA_FTYPE_MOSTLY_IQ4_MR        = 816, // except 1d tensors
        LLAMA_FTYPE_MOSTLY_IQ4_LR        = 817, // except 1d tensors
        LLAMA_FTYPE_MOSTLY_Q5_K_XS1R     = 818, // except 1d tensors
        LLAMA_FTYPE_MOSTLY_Q5_K_S2R      = 819, // except 1d tensors
        LLAMA_FTYPE_MOSTLY_Q5_K_M3L      = 820, // except 1d tensors
        LLAMA_FTYPE_MOSTLY_Q5_K_X4L      = 821, // except 1d tensors
        LLAMA_FTYPE_MOSTLY_IQ3_X140L     = 840, // except 1d tensors
        LLAMA_FTYPE_MOSTLY_IQ3_X141L     = 841, // except 1d tensors
        LLAMA_FTYPE_MOSTLY_IQ3_X142L     = 842, // except 1d tensors
        LLAMA_FTYPE_MOSTLY_IQ3_X143L     = 843, // except 1d tensors	
        LLAMA_FTYPE_MOSTLY_IQ3_X144L     = 844, // except 1d tensors
        LLAMA_FTYPE_MOSTLY_IQ3_X145L     = 845, // except 1d tensors
        LLAMA_FTYPE_MOSTLY_IQ3_X146L     = 846, // except 1d tensors
        LLAMA_FTYPE_MOSTLY_IQ3_X147L     = 847, // except 1d tensors
        LLAMA_FTYPE_MOSTLY_IQ3_X15L      = 850, // except 1d tensors

        LLAMA_FTYPE_MOSTLY_IQ4_KSSR      = 851, // except 1d tensors
        LLAMA_FTYPE_MOSTLY_IQ4_KSS124L   = 852, // except 1d tensors
		
        LLAMA_FTYPE_CQS                  = 899, // except 1d tensors

        LLAMA_FTYPE_GUESSED = 1024, // not specified in the model file
    };

    enum llama_rope_scaling_type {
        LLAMA_ROPE_SCALING_TYPE_UNSPECIFIED = -1,
        LLAMA_ROPE_SCALING_TYPE_NONE        = 0,
        LLAMA_ROPE_SCALING_TYPE_LINEAR      = 1,
        LLAMA_ROPE_SCALING_TYPE_YARN        = 2,
        LLAMA_ROPE_SCALING_TYPE_MAX_VALUE   = LLAMA_ROPE_SCALING_TYPE_YARN,
    };

    enum llama_pooling_type {
        LLAMA_POOLING_TYPE_UNSPECIFIED = -1,
        LLAMA_POOLING_TYPE_NONE = 0,
        LLAMA_POOLING_TYPE_MEAN = 1,
        LLAMA_POOLING_TYPE_CLS  = 2,
        LLAMA_POOLING_TYPE_LAST = 3,
    };

    enum llama_attention_type {
        LLAMA_ATTENTION_TYPE_UNSPECIFIED = -1,
        LLAMA_ATTENTION_TYPE_CAUSAL      = 0,
        LLAMA_ATTENTION_TYPE_NON_CAUSAL  = 1,
    };

    enum llama_split_mode {
        LLAMA_SPLIT_MODE_NONE    = 0, // single GPU
        LLAMA_SPLIT_MODE_LAYER   = 1, // split layers and KV across GPUs
        LLAMA_SPLIT_MODE_ROW     = 2, // split rows across GPUs
    };

    typedef struct llama_token_data {
        llama_token id; // token id
        float logit;    // log-odds of the token
        float p;        // probability of the token
    } llama_token_data;

    typedef struct llama_token_data_array {
        llama_token_data * data;
        size_t size;
        bool sorted;
    } llama_token_data_array;

    typedef bool (*llama_progress_callback)(float progress, void * user_data);

    // Input data for llama_decode
    // A llama_batch object can contain input about one or many sequences
    // The provided arrays (i.e. token, embd, pos, etc.) must have size of n_tokens
    //
    // - token  : the token ids of the input (used when embd is NULL)
    // - embd   : token embeddings (i.e. float vector of size n_embd) (used when token is NULL)
    // - pos    : the positions of the respective token in the sequence
    // - seq_id : the sequence to which the respective token belongs
    // - logits : if zero, the logits (and/or the embeddings) for the respective token will not be output
    //
    typedef struct llama_batch {
        int32_t n_tokens;

        llama_token  *  token;
        float        *  embd;
        llama_pos    *  pos;
        int32_t      *  n_seq_id;
        llama_seq_id ** seq_id;
        int8_t       *  logits; // TODO: rename this to "output"

        // NOTE: helpers for smooth API transition - can be deprecated in the future
        //       for future-proof code, use the above fields instead and ignore everything below
        //
        // pos[i] = all_pos_0 + i*all_pos_1
        //
        llama_pos    all_pos_0;  // used if pos == NULL
        llama_pos    all_pos_1;  // used if pos == NULL
        llama_seq_id all_seq_id; // used if seq_id == NULL
    } llama_batch;

    enum llama_model_kv_override_type {
        LLAMA_KV_OVERRIDE_TYPE_INT,
        LLAMA_KV_OVERRIDE_TYPE_FLOAT,
        LLAMA_KV_OVERRIDE_TYPE_BOOL,
        LLAMA_KV_OVERRIDE_TYPE_STR,
    };

    struct llama_model_kv_override {
        enum llama_model_kv_override_type tag;

        char key[128];

        union {
            int64_t val_i64;
            double  val_f64;
            bool    val_bool;
            char    val_str[128];
        };
    };

    struct llama_model_params {
        int32_t n_gpu_layers; // number of layers to store in VRAM
        enum llama_split_mode split_mode; // how to split the model across multiple GPUs

        // main_gpu interpretation depends on split_mode:
        // LLAMA_SPLIT_NONE: the GPU that is used for the entire model
        // LLAMA_SPLIT_ROW: the GPU that is used for small tensors and intermediate results
        // LLAMA_SPLIT_LAYER: ignored
        int32_t main_gpu;

        // proportion of the model (layers or rows) to offload to each GPU, size: llama_max_devices()
        const float * tensor_split;

        // comma separated list of RPC servers to use for offloading
        const char * rpc_servers;

        // Called with a progress value between 0.0 and 1.0. Pass NULL to disable.
        // If the provided progress_callback returns true, model loading continues.
        // If it returns false, model loading is immediately aborted.
        llama_progress_callback progress_callback;

        // context pointer passed to the progress callback
        void * progress_callback_user_data;

        // override key-value pairs of the model meta data
        const struct llama_model_kv_override * kv_overrides;

        // Keep the booleans together to avoid misalignment during copy-by-value.
        bool vocab_only;    // only load the vocabulary, no weights
        bool use_mmap;      // use mmap if possible
        bool use_mlock;     // force system to keep model in RAM
        bool check_tensors; // validate model tensor data
        bool repack_tensors;// repack if available
    };

    // NOTE: changing the default values of parameters marked as [EXPERIMENTAL] may cause crashes or incorrect results in certain configurations
    //       https://github.com/ggerganov/llama.cpp/pull/7544
    struct llama_context_params {
        uint32_t seed;              // RNG seed, -1 for random
        uint32_t n_ctx;             // text context, 0 = from model
        uint32_t n_batch;           // logical maximum batch size that can be submitted to llama_decode
        uint32_t n_ubatch;          // physical maximum batch size
        uint32_t n_seq_max;         // max number of sequences (i.e. distinct states for recurrent models)
        uint32_t n_threads;         // number of threads to use for generation
        uint32_t n_threads_batch;   // number of threads to use for batch processing

        enum llama_rope_scaling_type rope_scaling_type; // RoPE scaling type, from `enum llama_rope_scaling_type`
        enum llama_pooling_type      pooling_type;      // whether to pool (sum) embedding results by sequence id
        enum llama_attention_type    attention_type;    // attention type to use for embeddings

        // ref: https://github.com/ggerganov/llama.cpp/pull/2054
        float    rope_freq_base;   // RoPE base frequency, 0 = from model
        float    rope_freq_scale;  // RoPE frequency scaling factor, 0 = from model
        float    yarn_ext_factor;  // YaRN extrapolation mix factor, negative = from model
        float    yarn_attn_factor; // YaRN magnitude scaling factor
        float    yarn_beta_fast;   // YaRN low correction dim
        float    yarn_beta_slow;   // YaRN high correction dim
        uint32_t yarn_orig_ctx;    // YaRN original context size
        float    defrag_thold;     // defragment the KV cache if holes/size > thold, < 0 disabled (default)

        ggml_backend_sched_eval_callback cb_eval;
        void * cb_eval_user_data;

        enum ggml_type type_k; // data type for K cache [EXPERIMENTAL]
        enum ggml_type type_v; // data type for V cache [EXPERIMENTAL]

        // Keep the booleans together to avoid misalignment during copy-by-value.
        bool logits_all;  // the llama_decode() call computes all logits, not just the last one (DEPRECATED - set llama_batch.logits instead)
        bool embeddings;  // if true, extract embeddings (together with logits)
        bool offload_kqv; // whether to offload the KQV ops (including the KV cache) to GPU
        bool flash_attn;  // whether to use flash attention [EXPERIMENTAL]

        // Abort callback
        // if it returns true, execution of llama_decode() will be aborted
        // currently works only with CPU execution
        ggml_abort_callback abort_callback;
        void *              abort_callback_data;
    };

    // model quantization parameters
    typedef struct llama_model_quantize_params {
        int32_t nthread;                     // number of threads to use for quantizing, if <=0 will use std::thread::hardware_concurrency()
        enum llama_ftype ftype;              // quantize to this llama_ftype
        enum ggml_type output_tensor_type;   // output tensor type
        enum ggml_type token_embedding_type; // token embeddings tensor type
        enum ggml_type attn_q_type;          // attention query tensor type
        enum ggml_type attn_k_type;          // attention key tensor type
        enum ggml_type attn_v_type;          // attention value tensor type
        enum ggml_type attn_qkv_type;        // attention query-key-value tensor type
        enum ggml_type attn_output_type;     // attention output tensor type
        enum ggml_type ffn_gate_type;        // feedforward network gate type
        enum ggml_type ffn_down_type;        // feedforward network down type
        enum ggml_type ffn_up_type;          // feedforward network up type
        bool allow_requantize;               // allow quantizing non-f32/f16 tensors
        bool quantize_output_tensor;         // quantize output.weight
        bool only_copy;                      // only copy tensors - ftype, allow_requantize and quantize_output_tensor are ignored
        bool pure;                           // quantize all tensors to the default type
        bool keep_split;                     // quantize to the same number of shards
        bool ignore_imatrix_rules;           // If set to true, the built-in rules for refusing to quantize into certain quants without imatrix are ignored
        void * imatrix;                      // pointer to importance matrix data
        void * kv_overrides;                 // pointer to vector containing overrides
    } llama_model_quantize_params;

    // grammar types
    struct llama_grammar;

    // grammar element type
    enum llama_gretype {
        // end of rule definition
        LLAMA_GRETYPE_END            = 0,

        // start of alternate definition for rule
        LLAMA_GRETYPE_ALT            = 1,

        // non-terminal element: reference to rule
        LLAMA_GRETYPE_RULE_REF       = 2,

        // terminal element: character (code point)
        LLAMA_GRETYPE_CHAR           = 3,

        // inverse char(s) ([^a], [^a-b] [^abc])
        LLAMA_GRETYPE_CHAR_NOT       = 4,

        // modifies a preceding LLAMA_GRETYPE_CHAR or LLAMA_GRETYPE_CHAR_ALT to
        // be an inclusive range ([a-z])
        LLAMA_GRETYPE_CHAR_RNG_UPPER = 5,

        // modifies a preceding LLAMA_GRETYPE_CHAR or
        // LLAMA_GRETYPE_CHAR_RNG_UPPER to add an alternate char to match ([ab], [a-zA])
        LLAMA_GRETYPE_CHAR_ALT       = 6,

        // any character (.)
        LLAMA_GRETYPE_CHAR_ANY       = 7,
    };

    typedef struct llama_grammar_element {
        enum llama_gretype type;
        uint32_t           value; // Unicode code point or rule ID
    } llama_grammar_element;

    // performance timing information
    struct llama_timings {
        double t_start_ms;
        double t_end_ms;
        double t_load_ms;
        double t_sample_ms;
        double t_p_eval_ms;
        double t_eval_ms;

        int32_t n_sample;
        int32_t n_p_eval;
        int32_t n_eval;
    };

    // used in chat template
    typedef struct llama_chat_message {
        const char * role;
        const char * content;
    } llama_chat_message;

    // lora adapter
    struct llama_lora_adapter;

    // Helpers for getting default parameters
    LLAMA_API struct llama_model_params llama_model_default_params(void);
    LLAMA_API struct llama_context_params llama_context_default_params(void);
    LLAMA_API struct llama_model_quantize_params llama_model_quantize_default_params(void);

    // Initialize the llama + ggml backend
    // If numa is true, use NUMA optimizations
    // Call once at the start of the program
    LLAMA_API void llama_backend_init(void);

    //optional:
    LLAMA_API void llama_numa_init(enum ggml_numa_strategy numa);

    // Call once at the end of the program - currently only used for MPI
    LLAMA_API void llama_backend_free(void);

    LLAMA_API struct llama_model * llama_load_model_from_file(
                             const char * path_model,
            struct llama_model_params     params);

    LLAMA_API void llama_free_model(struct llama_model * model);

    LLAMA_API struct llama_context * llama_new_context_with_model(
                     struct llama_model * model,
            struct llama_context_params   params);

    // Frees all allocated memory
    LLAMA_API void llama_free(struct llama_context * ctx);

    LLAMA_API int64_t llama_time_us(void);

    LLAMA_API size_t llama_max_devices(void);

    LLAMA_API bool llama_supports_mmap       (void);
    LLAMA_API bool llama_supports_mlock      (void);
    LLAMA_API bool llama_supports_gpu_offload(void);

    LLAMA_API const struct llama_model * llama_get_model(const struct llama_context * ctx);

    LLAMA_API uint32_t llama_n_ctx      (const struct llama_context * ctx);
    LLAMA_API uint32_t llama_n_batch    (const struct llama_context * ctx);
    LLAMA_API uint32_t llama_n_ubatch   (const struct llama_context * ctx);
    LLAMA_API uint32_t llama_n_seq_max  (const struct llama_context * ctx);

    LLAMA_API enum llama_pooling_type llama_pooling_type(const struct llama_context * ctx);

    LLAMA_API enum llama_vocab_type   llama_vocab_type  (const struct llama_model * model);
    LLAMA_API enum llama_rope_type    llama_rope_type   (const struct llama_model * model);

    LLAMA_API int32_t llama_n_vocab    (const struct llama_model * model);
    LLAMA_API int32_t llama_n_ctx_train(const struct llama_model * model);
    LLAMA_API int32_t llama_n_embd     (const struct llama_model * model);
    LLAMA_API int32_t llama_n_layer    (const struct llama_model * model);

    // Get the model's RoPE frequency scaling factor
    LLAMA_API float llama_rope_freq_scale_train(const struct llama_model * model);

    // Functions to access the model's GGUF metadata scalar values
    // - The functions return the length of the string on success, or -1 on failure
    // - The output string is always null-terminated and cleared on failure
    // - GGUF array values are not supported by these functions

    // Get metadata value as a string by key name
    LLAMA_API int32_t llama_model_meta_val_str(const struct llama_model * model, const char * key, char * buf, size_t buf_size);

    // Get the number of metadata key/value pairs
    LLAMA_API int32_t llama_model_meta_count(const struct llama_model * model);

    // Get metadata key name by index
    LLAMA_API int32_t llama_model_meta_key_by_index(const struct llama_model * model, int32_t i, char * buf, size_t buf_size);

    // Get metadata value as a string by index
    LLAMA_API int32_t llama_model_meta_val_str_by_index(const struct llama_model * model, int32_t i, char * buf, size_t buf_size);

    // Get a string describing the model type
    LLAMA_API int32_t llama_model_desc(const struct llama_model * model, char * buf, size_t buf_size);

    // Returns the total size of all the tensors in the model in bytes
    LLAMA_API uint64_t llama_model_size(const struct llama_model * model);

    // Returns the total number of parameters in the model
    LLAMA_API uint64_t llama_model_n_params(const struct llama_model * model);

    // Get a llama model tensor
    LLAMA_API struct ggml_tensor * llama_get_model_tensor(struct llama_model * model, const char * name);

    // Returns true if the model contains an encoder that requires llama_encode() call
    LLAMA_API bool llama_model_has_encoder(const struct llama_model * model);

    // Returns true if the model contains a decoder that requires llama_decode() call
    LLAMA_API bool llama_model_has_decoder(const struct llama_model * model);

    // For encoder-decoder models, this function returns id of the token that must be provided
    // to the decoder to start generating output sequence. For other models, it returns -1.
    LLAMA_API llama_token llama_model_decoder_start_token(const struct llama_model * model);

    // Returns 0 on success
    LLAMA_API uint32_t llama_model_quantize(
            const char * fname_inp,
            const char * fname_out,
            const llama_model_quantize_params * params);

    // Load a LoRA adapter from file
    // The loaded adapter will be associated to the given model, and will be free when the model is deleted
    LLAMA_API struct llama_lora_adapter * llama_lora_adapter_init(
            struct llama_model * model,
            const char * path_lora);

    // Add a loaded LoRA adapter to given context
    // This will not modify model's weight
    LLAMA_API int32_t llama_lora_adapter_set(
            struct llama_context * ctx,
            struct llama_lora_adapter * adapter,
            float scale);

    // Remove a specific LoRA adapter from given context
    // Return -1 if the adapter is not present in the context
    LLAMA_API int32_t llama_lora_adapter_remove(
            struct llama_context * ctx,
            struct llama_lora_adapter * adapter);

    // Remove all LoRA adapters from given context
    LLAMA_API void llama_lora_adapter_clear(
            struct llama_context * ctx);

    // Manually free a LoRA adapter
    // Note: loaded adapters will be free when the associated model is deleted
    LLAMA_API void llama_lora_adapter_free(struct llama_lora_adapter * adapter);

    // Apply a loaded control vector to a llama_context, or if data is NULL, clear
    // the currently loaded vector.
    // n_embd should be the size of a single layer's control, and data should point
    // to an n_embd x n_layers buffer starting from layer 1.
    // il_start and il_end are the layer range the vector should apply to (both inclusive)
    // See llama_control_vector_load in common to load a control vector.
    LLAMA_API int32_t llama_control_vector_apply(
            struct llama_context * lctx,
                     const float * data,
                          size_t   len,
                         int32_t   n_embd,
                         int32_t   il_start,
                         int32_t   il_end);

    //
    // KV cache
    //

    // Information associated with an individual cell in the KV cache view.
    struct llama_kv_cache_view_cell {
        // The position for this cell. Takes KV cache shifts into account.
        // May be negative if the cell is not populated.
        llama_pos pos;
    };

    // An updateable view of the KV cache.
    struct llama_kv_cache_view {
        // Number of KV cache cells. This will be the same as the context size.
        int32_t n_cells;

        // Maximum number of sequences that can exist in a cell. It's not an error
        // if there are more sequences in a cell than this value, however they will
        // not be visible in the view cells_sequences.
        int32_t n_seq_max;

        // Number of tokens in the cache. For example, if there are two populated
        // cells, the first with 1 sequence id in it and the second with 2 sequence
        // ids then you'll have 3 tokens.
        int32_t token_count;

        // Number of populated cache cells.
        int32_t used_cells;

        // Maximum contiguous empty slots in the cache.
        int32_t max_contiguous;

        // Index to the start of the max_contiguous slot range. Can be negative
        // when cache is full.
        int32_t max_contiguous_idx;

        // Information for an individual cell.
        struct llama_kv_cache_view_cell * cells;

        // The sequences for each cell. There will be n_seq_max items per cell.
        llama_seq_id * cells_sequences;
    };

    // Create an empty KV cache view. (use only for debugging purposes)
    LLAMA_API struct llama_kv_cache_view llama_kv_cache_view_init(const struct llama_context * ctx, int32_t n_seq_max);

    // Free a KV cache view. (use only for debugging purposes)
    LLAMA_API void llama_kv_cache_view_free(struct llama_kv_cache_view * view);

    // Update the KV cache view structure with the current state of the KV cache. (use only for debugging purposes)
    LLAMA_API void llama_kv_cache_view_update(const struct llama_context * ctx, struct llama_kv_cache_view * view);

    // Returns the number of tokens in the KV cache (slow, use only for debug)
    // If a KV cell has multiple sequences assigned to it, it will be counted multiple times
    LLAMA_API int32_t llama_get_kv_cache_token_count(const struct llama_context * ctx);

    // Returns the number of used KV cells (i.e. have at least one sequence assigned to them)
    LLAMA_API int32_t llama_get_kv_cache_used_cells(const struct llama_context * ctx);

    // Clear the KV cache - both cell info is erased and KV data is zeroed
    LLAMA_API void llama_kv_cache_clear(
            struct llama_context * ctx);

    // Removes all tokens that belong to the specified sequence and have positions in [p0, p1)
    // Returns false if a partial sequence cannot be removed. Removing a whole sequence never fails
    // seq_id < 0 : match any sequence
    // p0 < 0     : [0,  p1]
    // p1 < 0     : [p0, inf)
    LLAMA_API bool llama_kv_cache_seq_rm(
            struct llama_context * ctx,
                    llama_seq_id   seq_id,
                       llama_pos   p0,
                       llama_pos   p1);

    // Copy all tokens that belong to the specified sequence to another sequence
    // Note that this does not allocate extra KV cache memory - it simply assigns the tokens to the new sequence
    // p0 < 0 : [0,  p1]
    // p1 < 0 : [p0, inf)
    LLAMA_API void llama_kv_cache_seq_cp(
            struct llama_context * ctx,
                    llama_seq_id   seq_id_src,
                    llama_seq_id   seq_id_dst,
                       llama_pos   p0,
                       llama_pos   p1);

    // Removes all tokens that do not belong to the specified sequence
    LLAMA_API void llama_kv_cache_seq_keep(
            struct llama_context * ctx,
                    llama_seq_id   seq_id);

    // Adds relative position "delta" to all tokens that belong to the specified sequence and have positions in [p0, p1)
    // If the KV cache is RoPEd, the KV data is updated accordingly:
    //   - lazily on next llama_decode()
    //   - explicitly with llama_kv_cache_update()
    // p0 < 0 : [0,  p1]
    // p1 < 0 : [p0, inf)
    LLAMA_API void llama_kv_cache_seq_add(
            struct llama_context * ctx,
                    llama_seq_id   seq_id,
                       llama_pos   p0,
                       llama_pos   p1,
                       llama_pos   delta);

    // Integer division of the positions by factor of `d > 1`
    // If the KV cache is RoPEd, the KV data is updated accordingly:
    //   - lazily on next llama_decode()
    //   - explicitly with llama_kv_cache_update()
    // p0 < 0 : [0,  p1]
    // p1 < 0 : [p0, inf)
    LLAMA_API void llama_kv_cache_seq_div(
            struct llama_context * ctx,
                    llama_seq_id   seq_id,
                       llama_pos   p0,
                       llama_pos   p1,
                             int   d);

    // Returns the largest position present in the KV cache for the specified sequence
    LLAMA_API llama_pos llama_kv_cache_seq_pos_max(
            struct llama_context * ctx,
                    llama_seq_id   seq_id);

    // Defragment the KV cache
    // This will be applied:
    //   - lazily on next llama_decode()
    //   - explicitly with llama_kv_cache_update()
    LLAMA_API void llama_kv_cache_defrag(struct llama_context * ctx);

    // Apply the KV cache updates (such as K-shifts, defragmentation, etc.)
    LLAMA_API void llama_kv_cache_update(struct llama_context * ctx);

    //
    // State / sessions
    //

    // Returns the *actual* size in bytes of the state
    // (rng, logits, embedding and kv_cache)
    // Only use when saving the state, not when restoring it, otherwise the size may be too small.
    LLAMA_API size_t llama_state_get_size(struct llama_context * ctx);
    LLAMA_API DEPRECATED(size_t llama_get_state_size(struct llama_context * ctx),
        "use llama_state_get_size instead");

    // Copies the state to the specified destination address.
    // Destination needs to have allocated enough memory.
    // Returns the number of bytes copied
    LLAMA_API size_t llama_state_get_data(
            struct llama_context * ctx,
                         uint8_t * dst,
                          size_t   size);
    LLAMA_API DEPRECATED(size_t llama_copy_state_data(
            struct llama_context * ctx,
                         uint8_t * dst),
        "use llama_state_get_data instead");

    // Set the state reading from the specified address
    // Returns the number of bytes read
    LLAMA_API size_t llama_state_set_data(
            struct llama_context * ctx,
                   const uint8_t * src,
                          size_t   size);
    LLAMA_API DEPRECATED(size_t llama_set_state_data(
            struct llama_context * ctx,
                   const uint8_t * src),
        "use llama_state_set_data instead");

    // Save/load session file
    LLAMA_API bool llama_state_load_file(
            struct llama_context * ctx,
                      const char * path_session,
                     llama_token * tokens_out,
                          size_t   n_token_capacity,
                          size_t * n_token_count_out);
    LLAMA_API DEPRECATED(bool llama_load_session_file(
            struct llama_context * ctx,
                      const char * path_session,
                     llama_token * tokens_out,
                          size_t   n_token_capacity,
                          size_t * n_token_count_out),
        "use llama_state_load_file instead");

    LLAMA_API bool llama_state_save_file(
            struct llama_context * ctx,
                      const char * path_session,
               const llama_token * tokens,
                          size_t   n_token_count);
    LLAMA_API DEPRECATED(bool llama_save_session_file(
            struct llama_context * ctx,
                      const char * path_session,
               const llama_token * tokens,
                          size_t   n_token_count),
        "use llama_state_save_file instead");

    // Get the exact size needed to copy the KV cache of a single sequence
    LLAMA_API size_t llama_state_seq_get_size(
            struct llama_context * ctx,
                    llama_seq_id   seq_id);

    // Copy the KV cache of a single sequence into the specified buffer
    LLAMA_API size_t llama_state_seq_get_data(
            struct llama_context * ctx,
                         uint8_t * dst,
                          size_t   size,
                    llama_seq_id   seq_id);

    // Copy the sequence data (originally copied with `llama_state_seq_get_data`) into the specified sequence
    // Returns:
    //  - Positive: Ok
    //  - Zero: Failed to load
    LLAMA_API size_t llama_state_seq_set_data(
            struct llama_context * ctx,
                   const uint8_t * src,
                          size_t   size,
                    llama_seq_id   dest_seq_id);

    LLAMA_API size_t llama_state_seq_save_file(
            struct llama_context * ctx,
                      const char * filepath,
                    llama_seq_id   seq_id,
               const llama_token * tokens,
                          size_t   n_token_count);

    LLAMA_API size_t llama_state_seq_load_file(
            struct llama_context * ctx,
                      const char * filepath,
                    llama_seq_id   dest_seq_id,
                     llama_token * tokens_out,
                          size_t   n_token_capacity,
                          size_t * n_token_count_out);

    //
    // Decoding
    //

    // Return batch for single sequence of tokens starting at pos_0
    //
    // NOTE: this is a helper function to facilitate transition to the new batch API - avoid using it
    //
    LLAMA_API struct llama_batch llama_batch_get_one(
                  llama_token * tokens,
                      int32_t   n_tokens,
                    llama_pos   pos_0,
                 llama_seq_id   seq_id);

    // Allocates a batch of tokens on the heap that can hold a maximum of n_tokens
    // Each token can be assigned up to n_seq_max sequence ids
    // The batch has to be freed with llama_batch_free()
    // If embd != 0, llama_batch.embd will be allocated with size of n_tokens * embd * sizeof(float)
    // Otherwise, llama_batch.token will be allocated to store n_tokens llama_token
    // The rest of the llama_batch members are allocated with size n_tokens
    // All members are left uninitialized
    LLAMA_API struct llama_batch llama_batch_init(
            int32_t n_tokens,
            int32_t embd,
            int32_t n_seq_max);

    // Frees a batch of tokens allocated with llama_batch_init()
    LLAMA_API void llama_batch_free(struct llama_batch batch);

    // Processes a batch of tokens with the ecoder part of the encoder-decoder model.
    // Stores the encoder output internally for later use by the decoder cross-attention layers.
    //   0 - success
    // < 0 - error
    LLAMA_API int32_t llama_encode(
            struct llama_context * ctx,
              struct llama_batch   batch);

    // Positive return values does not mean a fatal error, but rather a warning.
    //   0 - success
    //   1 - could not find a KV slot for the batch (try reducing the size of the batch or increase the context)
    // < 0 - error
    LLAMA_API int32_t llama_decode(
            struct llama_context * ctx,
              struct llama_batch   batch);

    // Set the number of threads used for decoding
    // n_threads is the number of threads used for generation (single token)
    // n_threads_batch is the number of threads used for prompt and batch processing (multiple tokens)
    LLAMA_API void llama_set_n_threads(struct llama_context * ctx, uint32_t n_threads, uint32_t n_threads_batch);

    // Get the number of threads used for generation of a single token.
    LLAMA_API uint32_t llama_n_threads(struct llama_context * ctx);

    // Get the number of threads used for prompt and batch processing (multiple token).
    LLAMA_API uint32_t llama_n_threads_batch(struct llama_context * ctx);

    // Set whether the model is in embeddings mode or not
    // If true, embeddings will be returned but logits will not
    LLAMA_API void llama_set_embeddings(struct llama_context * ctx, bool embeddings);

    // Set whether to use causal attention or not
    // If set to true, the model will only attend to the past tokens
    LLAMA_API void llama_set_causal_attn(struct llama_context * ctx, bool causal_attn);

    // Set abort callback
    LLAMA_API void llama_set_abort_callback(struct llama_context * ctx, ggml_abort_callback abort_callback, void * abort_callback_data);

    // Wait until all computations are finished
    // This is automatically done when using one of the functions below to obtain the computation results
    // and is not necessary to call it explicitly in most cases
    LLAMA_API void llama_synchronize(struct llama_context * ctx);

    // Token logits obtained from the last call to llama_decode()
    // The logits for which llama_batch.logits[i] != 0 are stored contiguously
    // in the order they have appeared in the batch.
    // Rows: number of tokens for which llama_batch.logits[i] != 0
    // Cols: n_vocab
    LLAMA_API float * llama_get_logits(struct llama_context * ctx);

    // Logits for the ith token. For positive indices, Equivalent to:
    // llama_get_logits(ctx) + ctx->output_ids[i]*n_vocab
    // Negative indicies can be used to access logits in reverse order, -1 is the last logit.
    // returns NULL for invalid ids.
    LLAMA_API float * llama_get_logits_ith(struct llama_context * ctx, int32_t i);

    // Get all output token embeddings.
    // when pooling_type == LLAMA_POOLING_TYPE_NONE or when using a generative model,
    // the embeddings for which llama_batch.logits[i] != 0 are stored contiguously
    // in the order they have appeared in the batch.
    // shape: [n_outputs*n_embd]
    // Otherwise, returns NULL.
    LLAMA_API float * llama_get_embeddings(struct llama_context * ctx);

    // Get the embeddings for the ith token. For positive indices, Equivalent to:
    // llama_get_embeddings(ctx) + ctx->output_ids[i]*n_embd
    // Negative indicies can be used to access embeddings in reverse order, -1 is the last embedding.
    // shape: [n_embd] (1-dimensional)
    // returns NULL for invalid ids.
    LLAMA_API float * llama_get_embeddings_ith(struct llama_context * ctx, int32_t i);

    // Get the embeddings for a sequence id
    // Returns NULL if pooling_type is LLAMA_POOLING_TYPE_NONE
    // shape: [n_embd] (1-dimensional)
    LLAMA_API float * llama_get_embeddings_seq(struct llama_context * ctx, llama_seq_id seq_id);

    //
    // Vocab
    //

    LLAMA_API const char * llama_token_get_text(const struct llama_model * model, llama_token token);

    LLAMA_API float llama_token_get_score(const struct llama_model * model, llama_token token);

    LLAMA_API enum llama_token_attr llama_token_get_attr(const struct llama_model * model, llama_token token);

    // Check if the token is supposed to end generation (end-of-generation, eg. EOS, EOT, etc.)
    LLAMA_API bool llama_token_is_eog(const struct llama_model * model, llama_token token);

    // Identify if Token Id is a control token or a render-able token
    LLAMA_API bool llama_token_is_control(const struct llama_model * model, llama_token token);

    // Special tokens
    LLAMA_API llama_token llama_token_bos(const struct llama_model * model); // beginning-of-sentence
    LLAMA_API llama_token llama_token_eos(const struct llama_model * model); // end-of-sentence
    LLAMA_API llama_token llama_token_cls(const struct llama_model * model); // classification
    LLAMA_API llama_token llama_token_sep(const struct llama_model * model); // sentence separator
    LLAMA_API llama_token llama_token_nl (const struct llama_model * model); // next-line
    LLAMA_API llama_token llama_token_pad(const struct llama_model * model); // padding

    LLAMA_API bool llama_add_bos_token(const struct llama_model * model);
    LLAMA_API bool llama_add_eos_token(const struct llama_model * model);

    // Codellama infill tokens
    LLAMA_API llama_token llama_token_prefix(const struct llama_model * model); // Beginning of infill prefix
    LLAMA_API llama_token llama_token_middle(const struct llama_model * model); // Beginning of infill middle
    LLAMA_API llama_token llama_token_suffix(const struct llama_model * model); // Beginning of infill suffix
    LLAMA_API llama_token llama_token_eot   (const struct llama_model * model); // End of infill middle

    //
    // Tokenization
    //

    /// @details Convert the provided text into tokens.
    /// @param tokens The tokens pointer must be large enough to hold the resulting tokens.
    /// @return Returns the number of tokens on success, no more than n_tokens_max
    /// @return Returns a negative number on failure - the number of tokens that would have been returned
    /// @param add_special Allow to add BOS and EOS tokens if model is configured to do so.
    /// @param parse_special Allow tokenizing special and/or control tokens which otherwise are not exposed and treated
    ///                      as plaintext. Does not insert a leading space.
    LLAMA_API int32_t llama_tokenize(
        const struct llama_model * model,
                      const char * text,
                         int32_t   text_len,
                     llama_token * tokens,
                         int32_t   n_tokens_max,
                            bool   add_special,
                            bool   parse_special);

    // Token Id -> Piece.
    // Uses the vocabulary in the provided context.
    // Does not write null terminator to the buffer.
    // User can skip up to 'lstrip' leading spaces before copying (useful when encoding/decoding multiple tokens with 'add_space_prefix')
    // @param special If true, special tokens are rendered in the output.
    LLAMA_API int32_t llama_token_to_piece(
              const struct llama_model * model,
                           llama_token   token,
                                  char * buf,
                               int32_t   length,
                               int32_t   lstrip,
                                  bool   special);

    /// @details Convert the provided tokens into text (inverse of llama_tokenize()).
    /// @param text The char pointer must be large enough to hold the resulting text.
    /// @return Returns the number of chars/bytes on success, no more than text_len_max.
    /// @return Returns a negative number on failure - the number of chars/bytes that would have been returned.
    /// @param remove_special Allow to remove BOS and EOS tokens if model is configured to do so.
    /// @param unparse_special If true, special tokens are rendered in the output.
    LLAMA_API int32_t llama_detokenize(
        const struct llama_model * model,
               const llama_token * tokens,
                         int32_t   n_tokens,
                            char * text,
                         int32_t   text_len_max,
                            bool   remove_special,
                            bool   unparse_special);

    //
    // Chat templates
    //

    /// Apply chat template. Inspired by hf apply_chat_template() on python.
    /// Both "model" and "custom_template" are optional, but at least one is required. "custom_template" has higher precedence than "model"
    /// NOTE: This function does not use a jinja parser. It only support a pre-defined list of template. See more: https://github.com/ggerganov/llama.cpp/wiki/Templates-supported-by-llama_chat_apply_template
    /// @param tmpl A Jinja template to use for this chat. If this is nullptr, the model’s default chat template will be used instead.
    /// @param chat Pointer to a list of multiple llama_chat_message
    /// @param n_msg Number of llama_chat_message in this chat
    /// @param add_ass Whether to end the prompt with the token(s) that indicate the start of an assistant message.
    /// @param buf A buffer to hold the output formatted prompt. The recommended alloc size is 2 * (total number of characters of all messages)
    /// @param length The size of the allocated buffer
    /// @return The total number of bytes of the formatted prompt. If is it larger than the size of buffer, you may need to re-alloc it and then re-apply the template.
    LLAMA_API int32_t llama_chat_apply_template(
              const struct llama_model * model,
                            const char * tmpl,
       const struct llama_chat_message * chat,
                                size_t   n_msg,
                                  bool   add_ass,
                                  char * buf,
                               int32_t   length);
    // Get list of built-in chat templates
    LLAMA_API int32_t llama_chat_builtin_templates(const char ** output, size_t len);

    //
    // Grammar
    //

    /// Initialize a llama_grammar.
    ///
    /// @param rules The rule elements of the grammar to initialize.
    /// @param n_rules The number of rules.
    /// @param start_rule_index The index of the root rule (the starting point of the grammar).
    /// @return The initialized llama_grammar or nullptr if initialization failed.
    LLAMA_API struct llama_grammar * llama_grammar_init(
            const llama_grammar_element ** rules,
                                 size_t    n_rules,
                                 size_t    start_rule_index);

    LLAMA_API void llama_grammar_free(struct llama_grammar * grammar);

    LLAMA_API struct llama_grammar * llama_grammar_copy(const struct llama_grammar * grammar);

    /// @details Apply constraints from grammar
    LLAMA_API void llama_grammar_sample(
            const struct llama_grammar * grammar,
            const struct llama_context * ctx,
                llama_token_data_array * candidates);
    LLAMA_API DEPRECATED(void llama_sample_grammar(
            struct llama_context * ctx,
          llama_token_data_array * candidates,
      const struct llama_grammar * grammar),
        "use llama_grammar_sample instead");

    /// @details Accepts the sampled token into the grammar
    LLAMA_API void llama_grammar_accept_token(
            struct llama_grammar * grammar,
            struct llama_context * ctx,
                     llama_token   token);

    //
    // Sampling functions
    //

    // Sets the current rng seed.
    LLAMA_API void llama_set_rng_seed(struct llama_context * ctx, uint32_t seed);

    /// @details Repetition penalty described in CTRL academic paper https://arxiv.org/abs/1909.05858, with negative logit fix.
    /// @details Frequency and presence penalties described in OpenAI API https://platform.openai.com/docs/api-reference/parameter-details.
    LLAMA_API void llama_sample_repetition_penalties(
            struct llama_context * ctx,
          llama_token_data_array * candidates,
               const llama_token * last_tokens,
                          size_t   penalty_last_n,
                           float   penalty_repeat,
                           float   penalty_freq,
                           float   penalty_present);

    /// @details Apply classifier-free guidance to the logits as described in academic paper "Stay on topic with Classifier-Free Guidance" https://arxiv.org/abs/2306.17806
    /// @param logits Logits extracted from the original generation context.
    /// @param logits_guidance Logits extracted from a separate context from the same model. Other than a negative prompt at the beginning, it should have all generated and user input tokens copied from the main context.
    /// @param scale Guidance strength. 1.0f means no guidance. Higher values mean stronger guidance.
    LLAMA_API void llama_sample_apply_guidance(
              struct llama_context * ctx,
                             float * logits,
                             float * logits_guidance,
                             float   scale);

    /// @details Sorts candidate tokens by their logits in descending order and calculate probabilities based on logits.
    LLAMA_API void llama_sample_softmax(
            struct llama_context * ctx,
          llama_token_data_array * candidates);

    /// @details Top-K sampling described in academic paper "The Curious Case of Neural Text Degeneration" https://arxiv.org/abs/1904.09751
    LLAMA_API void llama_sample_top_k(
            struct llama_context * ctx,
          llama_token_data_array * candidates,
                         int32_t   k,
                          size_t   min_keep);

    /// @details Nucleus sampling described in academic paper "The Curious Case of Neural Text Degeneration" https://arxiv.org/abs/1904.09751
    LLAMA_API void llama_sample_top_p(
            struct llama_context * ctx,
          llama_token_data_array * candidates,
                           float   p,
                          size_t   min_keep);

    /// @details Minimum P sampling as described in https://github.com/ggerganov/llama.cpp/pull/3841
    LLAMA_API void llama_sample_min_p(
            struct llama_context * ctx,
          llama_token_data_array * candidates,
                           float   p,
                          size_t   min_keep);

    /// @details Tail Free Sampling described in https://www.trentonbricken.com/Tail-Free-Sampling/.
    LLAMA_API void llama_sample_tail_free(
            struct llama_context * ctx,
          llama_token_data_array * candidates,
                           float   z,
                          size_t   min_keep);

    /// @details Locally Typical Sampling implementation described in the paper https://arxiv.org/abs/2202.00666.
    LLAMA_API void llama_sample_typical(
            struct llama_context * ctx,
          llama_token_data_array * candidates,
                           float   p,
                          size_t   min_keep);

    /// @details Dynamic temperature implementation described in the paper https://arxiv.org/abs/2309.02772.
    LLAMA_API void llama_sample_entropy(
            struct llama_context * ctx,
          llama_token_data_array * candidates_p,
                           float   min_temp,
                           float   max_temp,
                           float   exponent_val);

    LLAMA_API void llama_sample_temp(
            struct llama_context * ctx,
          llama_token_data_array * candidates,
                           float   temp);

    /// @details Mirostat 1.0 algorithm described in the paper https://arxiv.org/abs/2007.14966. Uses tokens instead of words.
    /// @param candidates A vector of `llama_token_data` containing the candidate tokens, their probabilities (p), and log-odds (logit) for the current position in the generated text.
    /// @param tau  The target cross-entropy (or surprise) value you want to achieve for the generated text. A higher value corresponds to more surprising or less predictable text, while a lower value corresponds to less surprising or more predictable text.
    /// @param eta The learning rate used to update `mu` based on the error between the target and observed surprisal of the sampled word. A larger learning rate will cause `mu` to be updated more quickly, while a smaller learning rate will result in slower updates.
    /// @param m The number of tokens considered in the estimation of `s_hat`. This is an arbitrary value that is used to calculate `s_hat`, which in turn helps to calculate the value of `k`. In the paper, they use `m = 100`, but you can experiment with different values to see how it affects the performance of the algorithm.
    /// @param mu Maximum cross-entropy. This value is initialized to be twice the target cross-entropy (`2 * tau`) and is updated in the algorithm based on the error between the target and observed surprisal.
    LLAMA_API llama_token llama_sample_token_mirostat(
            struct llama_context * ctx,
          llama_token_data_array * candidates,
                           float   tau,
                           float   eta,
                         int32_t   m,
                           float * mu);

    /// @details Mirostat 2.0 algorithm described in the paper https://arxiv.org/abs/2007.14966. Uses tokens instead of words.
    /// @param candidates A vector of `llama_token_data` containing the candidate tokens, their probabilities (p), and log-odds (logit) for the current position in the generated text.
    /// @param tau  The target cross-entropy (or surprise) value you want to achieve for the generated text. A higher value corresponds to more surprising or less predictable text, while a lower value corresponds to less surprising or more predictable text.
    /// @param eta The learning rate used to update `mu` based on the error between the target and observed surprisal of the sampled word. A larger learning rate will cause `mu` to be updated more quickly, while a smaller learning rate will result in slower updates.
    /// @param mu Maximum cross-entropy. This value is initialized to be twice the target cross-entropy (`2 * tau`) and is updated in the algorithm based on the error between the target and observed surprisal.
    LLAMA_API llama_token llama_sample_token_mirostat_v2(
            struct llama_context * ctx,
          llama_token_data_array * candidates,
                           float   tau,
                           float   eta,
                           float * mu);

    /// @details Selects the token with the highest probability.
    ///          Does not compute the token probabilities. Use llama_sample_softmax() instead.
    LLAMA_API llama_token llama_sample_token_greedy(
            struct llama_context * ctx,
          llama_token_data_array * candidates);

    /// @details Randomly selects a token from the candidates based on their probabilities using the RNG of ctx.
    LLAMA_API llama_token llama_sample_token(
            struct llama_context * ctx,
          llama_token_data_array * candidates);

    //
    // Model split
    //

    /// @details Build a split GGUF final path for this chunk.
    ///          llama_split_path(split_path, sizeof(split_path), "/models/ggml-model-q4_0", 2, 4) => split_path = "/models/ggml-model-q4_0-00002-of-00004.gguf"
    //  Returns the split_path length.
    LLAMA_API int llama_split_path(char * split_path, size_t maxlen, const char * path_prefix, int split_no, int split_count);

    /// @details Extract the path prefix from the split_path if and only if the split_no and split_count match.
    ///          llama_split_prefix(split_prefix, 64, "/models/ggml-model-q4_0-00002-of-00004.gguf", 2, 4) => split_prefix = "/models/ggml-model-q4_0"
    //  Returns the split_prefix length.
    LLAMA_API int llama_split_prefix(char * split_prefix, size_t maxlen, const char * split_path, int split_no, int split_count);

    // Performance information
    LLAMA_API struct llama_timings llama_get_timings(struct llama_context * ctx);

    LLAMA_API void llama_print_timings(struct llama_context * ctx);
    LLAMA_API void llama_reset_timings(struct llama_context * ctx);

    // Print system information
    LLAMA_API const char * llama_print_system_info(void);

    // Set callback for all future logging events.
    // If this is not called, or NULL is supplied, everything is output on stderr.
    LLAMA_API void llama_log_set(ggml_log_callback log_callback, void * user_data);

    LLAMA_API void llama_dump_timing_info_yaml(FILE * stream, const struct llama_context * ctx);

#ifdef __cplusplus
}
#endif

// Internal API to be implemented by llama.cpp and used by tests/benchmarks only
#ifdef LLAMA_API_INTERNAL

#include <random>
#include <string>
#include <vector>

struct ggml_tensor;

const std::vector<std::pair<std::string, struct ggml_tensor *>> & llama_internal_get_tensor_map(
    struct llama_context * ctx
);

struct llama_partial_utf8 {
    uint32_t value;    // bit value so far (unshifted)
    int      n_remain; // num bytes remaining; -1 indicates invalid sequence
};

struct llama_grammar_candidate {
    size_t               index;
    const uint32_t     * code_points;
    llama_partial_utf8   partial_utf8;
};

using llama_grammar_rule  = std::vector<      llama_grammar_element>;
using llama_grammar_stack = std::vector<const llama_grammar_element *>;

using llama_grammar_rules      = std::vector<llama_grammar_rule>;
using llama_grammar_stacks     = std::vector<llama_grammar_stack>;
using llama_grammar_candidates = std::vector<llama_grammar_candidate>;

const llama_grammar_rules  & llama_grammar_get_rules (const struct llama_grammar * grammar);
      llama_grammar_stacks & llama_grammar_get_stacks(      struct llama_grammar * grammar);

void llama_grammar_accept(
        const llama_grammar_rules  & rules,
        const llama_grammar_stacks & stacks,
        const uint32_t chr,
              llama_grammar_stacks & new_stacks);

std::vector<llama_grammar_candidate> llama_grammar_reject_candidates_for_stack(
        const llama_grammar_rules & rules,
        const llama_grammar_stack & stack,
        const llama_grammar_candidates & candidates);

std::pair<std::vector<uint32_t>, llama_partial_utf8> decode_utf8(
        const std::string & src,
        llama_partial_utf8 partial_start);

// Randomly selects a token from the candidates based on their probabilities using given std::mt19937.
// This is a temporary workaround in order to fix race conditions when sampling with multiple sequences.
llama_token llama_sample_token_with_rng(struct llama_context * ctx, llama_token_data_array * candidates, std::mt19937 & rng);

#endif // LLAMA_API_INTERNAL

#endif // LLAMA_H<|MERGE_RESOLUTION|>--- conflicted
+++ resolved
@@ -93,13 +93,10 @@
         LLAMA_VOCAB_PRE_TYPE_TEKKEN         = 20,
         LLAMA_VOCAB_PRE_TYPE_SMOLLM         = 21,
         LLAMA_VOCAB_PRE_TYPE_CODESHELL      = 22,
-<<<<<<< HEAD
         LLAMA_VOCAB_PRE_TYPE_BLOOM          = 23,
         LLAMA_VOCAB_PRE_TYPE_GPT3_FINNISH   = 24,
         LLAMA_VOCAB_PRE_TYPE_EXAONE         = 25,
-=======
-        LLAMA_VOCAB_PRE_TYPE_DEEPSEEK3_LLM  = 23, //llama.cpp lists this as 28
->>>>>>> 4a73c250
+        LLAMA_VOCAB_PRE_TYPE_DEEPSEEK3_LLM  = 26, //llama.cpp lists this as 28
     };
 
     // note: these values should be synchronized with ggml_rope
